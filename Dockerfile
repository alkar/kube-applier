--- conflicted
+++ resolved
@@ -11,12 +11,7 @@
 ENV KUBECTL_VERSION v1.14.2
 COPY templates/ /templates/
 COPY static/ /static/
-<<<<<<< HEAD
-RUN apk --no-cache add git openssh-client &&\
-=======
 RUN apk --no-cache add git openssh-client tini &&\
-  git config --global url.ssh://git@github.com/.insteadOf https://github.com/ &&\
->>>>>>> c488e9e8
   wget -O /usr/local/bin/kubectl https://storage.googleapis.com/kubernetes-release/release/${KUBECTL_VERSION}/bin/linux/amd64/kubectl &&\
   chmod +x /usr/local/bin/kubectl
 COPY --from=build /kube-applier /kube-applier
